package sql

import (
	"bytes"
	"context"
	"database/sql"
	"errors"
	"fmt"
	"strconv"
	"strings"
	"sync"
	"time"

	"github.com/gofrs/uuid"
	"github.com/golang/protobuf/proto"
	hclog "github.com/hashicorp/go-hclog"
	"github.com/hashicorp/hcl"
	"github.com/jinzhu/gorm"

	// gorm sqlite dialect init registration
	_ "github.com/jinzhu/gorm/dialects/sqlite"
	"github.com/spiffe/spire/pkg/common/bundleutil"
	"github.com/spiffe/spire/pkg/common/catalog"
	"github.com/spiffe/spire/pkg/common/hostservices/metricsservice"
	"github.com/spiffe/spire/pkg/common/idutil"
	"github.com/spiffe/spire/pkg/common/plugin/hostservices"
	"github.com/spiffe/spire/pkg/common/telemetry"
	ds_telemetry "github.com/spiffe/spire/pkg/common/telemetry/server/datastore"
	"github.com/spiffe/spire/pkg/server/plugin/datastore"
	"github.com/spiffe/spire/proto/spire/common"
	spi "github.com/spiffe/spire/proto/spire/common/plugin"
	"github.com/zeebo/errs"
	"google.golang.org/grpc/codes"
	"google.golang.org/grpc/status"
)

var (
	pluginInfo = spi.GetPluginInfoResponse{
		Description: "",
		DateCreated: "",
		Version:     "",
		Author:      "",
		Company:     "",
	}

	sqlError = errs.Class("datastore-sql")
)

const (
	// MySQL database type
	MySQL = "mysql"
	// PostgreSQL database type
	PostgreSQL = "postgres"
	// SQLite database type
	SQLite = "sqlite3"
)

func BuiltIn() catalog.Plugin {
	return builtin(New())
}

func builtin(p *Plugin) catalog.Plugin {
	return catalog.MakePlugin("sql",
		datastore.PluginServer(p),
	)
}

// Configuration for the datastore.
// Pointer values are used to distinguish between "unset" and "zero" values.
type configuration struct {
	DatabaseType       string  `hcl:"database_type" json:"database_type"`
	ConnectionString   string  `hcl:"connection_string" json:"connection_string"`
	RoConnectionString string  `hcl:"ro_connection_string" json:"ro_connection_string"`
	RootCAPath         string  `hcl:"root_ca_path" json:"root_ca_path"`
	ClientCertPath     string  `hcl:"client_cert_path" json:"client_cert_path"`
	ClientKeyPath      string  `hcl:"client_key_path" json:"client_key_path"`
	ConnMaxLifetime    *string `hcl:"conn_max_lifetime" json:"conn_max_lifetime"`
	MaxOpenConns       *int    `hcl:"max_open_conns" json:"max_open_conns"`
	MaxIdleConns       *int    `hcl:"max_idle_conns" json:"max_idle_conns"`
	DisableMigration   bool    `hcl:"disable_migration" json:"disable_migration"`

	// Undocumented flags
	LogSQL bool `hcl:"log_sql" json:"log_sql"`
}

type sqlDB struct {
	databaseType     string
	connectionString string
	raw              *sql.DB
	*gorm.DB

	stmtCache *stmtCache

	// this lock is only required for synchronized writes with "sqlite3". see
	// the withTx() implementation for details.
	opMu sync.Mutex
}

func (db *sqlDB) QueryContext(ctx context.Context, query string, args ...interface{}) (*sql.Rows, error) {
	stmt, err := db.stmtCache.get(ctx, query)
	if err != nil {
		return nil, err
	}
	return stmt.QueryContext(ctx, args...)
}

// Plugin is a DataStore plugin implemented via a SQL database
type Plugin struct {
	mu             sync.Mutex
	db             *sqlDB
	roDb           *sqlDB
	log            hclog.Logger
	metricsService hostservices.MetricsService
}

// New creates a new sql plugin struct. Configure must be called
// in order to start the db.
func New() *Plugin {
	return &Plugin{}
}

func (ds *Plugin) SetLogger(logger hclog.Logger) {
	ds.log = logger
}

func (ds *Plugin) BrokerHostServices(broker catalog.HostServiceBroker) error {
	has, err := broker.GetHostService(hostservices.MetricsServiceHostServiceClient(&ds.metricsService))
	if err != nil {
		return err
	}
	if !has {
		return errors.New("required Metrics host service is not available")
	}
	return nil
}

// CreateBundle stores the given bundle
func (ds *Plugin) CreateBundle(ctx context.Context, req *datastore.CreateBundleRequest) (resp *datastore.CreateBundleResponse, err error) {
	callCounter := ds_telemetry.StartCreateBundleCall(ds.prepareMetricsForCall())
	defer callCounter.Done(&err)

	if err = ds.withWriteTx(ctx, func(tx *gorm.DB) (err error) {
		resp, err = createBundle(tx, req)
		return err
	}); err != nil {
		return nil, err
	}
	return resp, nil
}

// UpdateBundle updates an existing bundle with the given CAs. Overwrites any
// existing certificates.
func (ds *Plugin) UpdateBundle(ctx context.Context, req *datastore.UpdateBundleRequest) (resp *datastore.UpdateBundleResponse, err error) {
	callCounter := ds_telemetry.StartUpdateBundleCall(ds.prepareMetricsForCall())
	defer callCounter.Done(&err)

	if err = ds.withWriteTx(ctx, func(tx *gorm.DB) (err error) {
		resp, err = updateBundle(tx, req)
		return err
	}); err != nil {
		return nil, err
	}
	return resp, nil
}

// SetBundle sets bundle contents. If no bundle exists for the trust domain, it is created.
func (ds *Plugin) SetBundle(ctx context.Context, req *datastore.SetBundleRequest) (resp *datastore.SetBundleResponse, err error) {
	callCounter := ds_telemetry.StartSetBundleCall(ds.prepareMetricsForCall())
	defer callCounter.Done(&err)

	if err = ds.withWriteTx(ctx, func(tx *gorm.DB) (err error) {
		resp, err = setBundle(tx, req)
		return err
	}); err != nil {
		return nil, err
	}
	return resp, nil
}

// AppendBundle append bundle contents to the existing bundle (by trust domain). If no existing one is present, create it.
func (ds *Plugin) AppendBundle(ctx context.Context, req *datastore.AppendBundleRequest) (resp *datastore.AppendBundleResponse, err error) {
	callCounter := ds_telemetry.StartAppendBundleCall(ds.prepareMetricsForCall())
	defer callCounter.Done(&err)

	if err = ds.withWriteRepeatableReadTx(ctx, func(tx *gorm.DB) (err error) {
		resp, err = appendBundle(tx, req)
		return err
	}); err != nil {
		return nil, err
	}
	return resp, nil
}

// DeleteBundle deletes the bundle with the matching TrustDomain. Any CACert data passed is ignored.
func (ds *Plugin) DeleteBundle(ctx context.Context, req *datastore.DeleteBundleRequest) (resp *datastore.DeleteBundleResponse, err error) {
	callCounter := ds_telemetry.StartDeleteBundleCall(ds.prepareMetricsForCall())
	defer callCounter.Done(&err)

	if err = ds.withWriteTx(ctx, func(tx *gorm.DB) (err error) {
		resp, err = deleteBundle(tx, req)
		return err
	}); err != nil {
		return nil, err
	}
	return resp, nil
}

// FetchBundle returns the bundle matching the specified Trust Domain.
func (ds *Plugin) FetchBundle(ctx context.Context, req *datastore.FetchBundleRequest) (resp *datastore.FetchBundleResponse, err error) {
	callCounter := ds_telemetry.StartFetchBundleCall(ds.prepareMetricsForCall())
	defer callCounter.Done(&err)

	if err = ds.withReadTx(ctx, func(tx *gorm.DB) (err error) {
		resp, err = fetchBundle(tx, req)
		return err
	}); err != nil {
		return nil, err
	}
	return resp, nil
}

// ListBundles can be used to fetch all existing bundles.
func (ds *Plugin) ListBundles(ctx context.Context, req *datastore.ListBundlesRequest) (resp *datastore.ListBundlesResponse, err error) {
	callCounter := ds_telemetry.StartListBundleCall(ds.prepareMetricsForCall())
	defer callCounter.Done(&err)

	if err = ds.withReadTx(ctx, func(tx *gorm.DB) (err error) {
		resp, err = listBundles(tx)
		return err
	}); err != nil {
		return nil, err
	}
	return resp, nil
}

// PruneBundle removes expired certs and keys from a bundle
func (ds *Plugin) PruneBundle(ctx context.Context, req *datastore.PruneBundleRequest) (resp *datastore.PruneBundleResponse, err error) {
	callCounter := ds_telemetry.StartPruneBundleCall(ds.prepareMetricsForCall())
	defer callCounter.Done(&err)

	if err = ds.withWriteRepeatableReadTx(ctx, func(tx *gorm.DB) (err error) {
		resp, err = pruneBundle(tx, req, ds.log)
		return err
	}); err != nil {
		return nil, err
	}

	return resp, nil
}

// CreateAttestedNode stores the given attested node
func (ds *Plugin) CreateAttestedNode(ctx context.Context,
	req *datastore.CreateAttestedNodeRequest) (resp *datastore.CreateAttestedNodeResponse, err error) {
	callCounter := ds_telemetry.StartCreateNodeCall(ds.prepareMetricsForCall())
	defer callCounter.Done(&err)

	if req.Node == nil {
		return nil, sqlError.New("invalid request: missing attested node")
	}

	if err = ds.withWriteTx(ctx, func(tx *gorm.DB) (err error) {
		resp, err = createAttestedNode(tx, req)
		return err
	}); err != nil {
		return nil, err
	}
	return resp, nil
}

// FetchAttestedNode fetches an existing attested node by SPIFFE ID
func (ds *Plugin) FetchAttestedNode(ctx context.Context,
	req *datastore.FetchAttestedNodeRequest) (resp *datastore.FetchAttestedNodeResponse, err error) {
	callCounter := ds_telemetry.StartFetchNodeCall(ds.prepareMetricsForCall())
	defer callCounter.Done(&err)

	if err = ds.withReadTx(ctx, func(tx *gorm.DB) (err error) {
		resp, err = fetchAttestedNode(tx, req)
		return err
	}); err != nil {
		return nil, err
	}
	return resp, nil
}

// ListAttestedNodes lists all attested nodes (pagination available)
func (ds *Plugin) ListAttestedNodes(ctx context.Context,
	req *datastore.ListAttestedNodesRequest) (resp *datastore.ListAttestedNodesResponse, err error) {
	callCounter := ds_telemetry.StartListNodeCall(ds.prepareMetricsForCall())
	defer callCounter.Done(&err)

	if err = ds.withReadTx(ctx, func(tx *gorm.DB) (err error) {
		resp, err = listAttestedNodes(tx, req)
		return err
	}); err != nil {
		return nil, err
	}
	return resp, nil
}

// UpdateAttestedNode updates the given node's cert serial and expiration.
func (ds *Plugin) UpdateAttestedNode(ctx context.Context,
	req *datastore.UpdateAttestedNodeRequest) (resp *datastore.UpdateAttestedNodeResponse, err error) {
	callCounter := ds_telemetry.StartUpdateNodeCall(ds.prepareMetricsForCall())
	defer callCounter.Done(&err)

	if err = ds.withWriteTx(ctx, func(tx *gorm.DB) (err error) {
		resp, err = updateAttestedNode(tx, req)
		return err
	}); err != nil {
		return nil, err
	}
	return resp, nil
}

// DeleteAttestedNode deletes the given attested node
func (ds *Plugin) DeleteAttestedNode(ctx context.Context,
	req *datastore.DeleteAttestedNodeRequest) (resp *datastore.DeleteAttestedNodeResponse, err error) {
	callCounter := ds_telemetry.StartDeleteNodeCall(ds.prepareMetricsForCall())
	defer callCounter.Done(&err)

	if err = ds.withWriteTx(ctx, func(tx *gorm.DB) (err error) {
		resp, err = deleteAttestedNode(tx, req)
		return err
	}); err != nil {
		return nil, err
	}
	return resp, nil
}

// SetNodeSelectors sets node (agent) selectors by SPIFFE ID, deleting old selectors first
func (ds *Plugin) SetNodeSelectors(ctx context.Context, req *datastore.SetNodeSelectorsRequest) (resp *datastore.SetNodeSelectorsResponse, err error) {
	callCounter := ds_telemetry.StartSetNodeSelectorsCall(ds.prepareMetricsForCall())
	defer callCounter.Done(&err)

	if req.Selectors == nil {
		return nil, errors.New("invalid request: missing selectors")
	}

	if err = ds.withWriteTx(ctx, func(tx *gorm.DB) (err error) {
		resp, err = setNodeSelectors(tx, req)
		return err
	}); err != nil {
		return nil, err
	}
	return resp, nil
}

// GetNodeSelectors gets node (agent) selectors by SPIFFE ID
func (ds *Plugin) GetNodeSelectors(ctx context.Context,
	req *datastore.GetNodeSelectorsRequest) (resp *datastore.GetNodeSelectorsResponse, err error) {
	callCounter := ds_telemetry.StartGetNodeSelectorsCall(ds.prepareMetricsForCall())
	defer callCounter.Done(&err)

	if req.TolerateStale && ds.roDb != nil {
		return getNodeSelectors(ctx, ds.roDb, req)
	}
	return getNodeSelectors(ctx, ds.db, req)
}

// CreateRegistrationEntry stores the given registration entry
func (ds *Plugin) CreateRegistrationEntry(ctx context.Context,
	req *datastore.CreateRegistrationEntryRequest) (resp *datastore.CreateRegistrationEntryResponse, err error) {
	callCounter := ds_telemetry.StartCreateRegistrationCall(ds.prepareMetricsForCall())
	defer callCounter.Done(&err)

	// TODO: Validations should be done in the ProtoBuf level [https://github.com/spiffe/spire/issues/44]
	if err = validateRegistrationEntry(req.Entry); err != nil {
		return nil, err
	}

	if err = ds.withWriteTx(ctx, func(tx *gorm.DB) (err error) {
		resp, err = createRegistrationEntry(tx, req)
		return err
	}); err != nil {
		return nil, err
	}
	return resp, nil
}

// FetchRegistrationEntry fetches an existing registration by entry ID
func (ds *Plugin) FetchRegistrationEntry(ctx context.Context,
	req *datastore.FetchRegistrationEntryRequest) (resp *datastore.FetchRegistrationEntryResponse, err error) {
	callCounter := ds_telemetry.StartFetchRegistrationCall(ds.prepareMetricsForCall())
	defer callCounter.Done(&err)

	return fetchRegistrationEntry(ctx, ds.db, req)
}

// ListRegistrationEntries lists all registrations (pagination available)
func (ds *Plugin) ListRegistrationEntries(ctx context.Context,
	req *datastore.ListRegistrationEntriesRequest) (resp *datastore.ListRegistrationEntriesResponse, err error) {
	callCounter := ds_telemetry.StartListRegistrationCall(ds.prepareMetricsForCall())
	defer callCounter.Done(&err)

	if req.TolerateStale && ds.roDb != nil {
		return listRegistrationEntries(ctx, ds.roDb, req)
	}
	return listRegistrationEntries(ctx, ds.db, req)
}

// UpdateRegistrationEntry updates an existing registration entry
func (ds *Plugin) UpdateRegistrationEntry(ctx context.Context,
	req *datastore.UpdateRegistrationEntryRequest) (resp *datastore.UpdateRegistrationEntryResponse, err error) {
	callCounter := ds_telemetry.StartUpdateRegistrationCall(ds.prepareMetricsForCall())
	defer callCounter.Done(&err)

	if err = validateRegistrationEntry(req.Entry); err != nil {
		return nil, err
	}

	if err = ds.withWriteTx(ctx, func(tx *gorm.DB) (err error) {
		resp, err = updateRegistrationEntry(tx, req)
		return err
	}); err != nil {
		return nil, err
	}
	return resp, nil
}

// DeleteRegistrationEntry deletes the given registration
func (ds *Plugin) DeleteRegistrationEntry(ctx context.Context,
	req *datastore.DeleteRegistrationEntryRequest) (resp *datastore.DeleteRegistrationEntryResponse, err error) {
	callCounter := ds_telemetry.StartDeleteRegistrationCall(ds.prepareMetricsForCall())
	defer callCounter.Done(&err)

	if err = ds.withWriteTx(ctx, func(tx *gorm.DB) (err error) {
		resp, err = deleteRegistrationEntry(tx, req)
		return err
	}); err != nil {
		return nil, err
	}
	return resp, nil
}

// PruneRegistrationEntries takes a registration entry message, and deletes all entries which have expired
// before the date in the message
func (ds *Plugin) PruneRegistrationEntries(ctx context.Context, req *datastore.PruneRegistrationEntriesRequest) (resp *datastore.PruneRegistrationEntriesResponse, err error) {
	callCounter := ds_telemetry.StartPruneRegistrationCall(ds.prepareMetricsForCall())
	defer callCounter.Done(&err)

	if err = ds.withWriteTx(ctx, func(tx *gorm.DB) (err error) {
		resp, err = pruneRegistrationEntries(tx, req)
		return err
	}); err != nil {
		return nil, err
	}
	return resp, nil
}

// CreateJoinToken takes a Token message and stores it
func (ds *Plugin) CreateJoinToken(ctx context.Context, req *datastore.CreateJoinTokenRequest) (resp *datastore.CreateJoinTokenResponse, err error) {
	callCounter := ds_telemetry.StartCreateJoinTokenCall(ds.prepareMetricsForCall())
	defer callCounter.Done(&err)

	if req.JoinToken == nil || req.JoinToken.Token == "" || req.JoinToken.Expiry == 0 {
		return nil, errors.New("token and expiry are required")
	}

	if err = ds.withWriteTx(ctx, func(tx *gorm.DB) (err error) {
		resp, err = createJoinToken(tx, req)
		return err
	}); err != nil {
		return nil, err
	}
	return resp, nil
}

// FetchJoinToken takes a Token message and returns one, populating the fields
// we have knowledge of
func (ds *Plugin) FetchJoinToken(ctx context.Context, req *datastore.FetchJoinTokenRequest) (resp *datastore.FetchJoinTokenResponse, err error) {
	callCounter := ds_telemetry.StartFetchJoinTokenCall(ds.prepareMetricsForCall())
	defer callCounter.Done(&err)

	if err = ds.withReadTx(ctx, func(tx *gorm.DB) (err error) {
		resp, err = fetchJoinToken(tx, req)
		return err
	}); err != nil {
		return nil, err
	}

	return resp, nil
}

// DeleteJoinToken deletes the given join token
func (ds *Plugin) DeleteJoinToken(ctx context.Context, req *datastore.DeleteJoinTokenRequest) (resp *datastore.DeleteJoinTokenResponse, err error) {
	callCounter := ds_telemetry.StartDeleteJoinTokenCall(ds.prepareMetricsForCall())
	defer callCounter.Done(&err)

	if err = ds.withWriteTx(ctx, func(tx *gorm.DB) (err error) {
		resp, err = deleteJoinToken(tx, req)
		return err
	}); err != nil {
		return nil, err
	}
	return resp, nil
}

// PruneJoinTokens takes a Token message, and deletes all tokens which have expired
// before the date in the message
func (ds *Plugin) PruneJoinTokens(ctx context.Context, req *datastore.PruneJoinTokensRequest) (resp *datastore.PruneJoinTokensResponse, err error) {
	callCounter := ds_telemetry.StartPruneJoinTokenCall(ds.prepareMetricsForCall())
	defer callCounter.Done(&err)

	if err = ds.withWriteTx(ctx, func(tx *gorm.DB) (err error) {
		resp, err = pruneJoinTokens(tx, req)
		return err
	}); err != nil {
		return nil, err
	}
	return resp, nil
}

// Configure parses HCL config payload into config struct, and opens new DB based on the result
func (ds *Plugin) Configure(ctx context.Context, req *spi.ConfigureRequest) (*spi.ConfigureResponse, error) {
	config := &configuration{}
	if err := hcl.Decode(config, req.Configuration); err != nil {
		return nil, err
	}

	if err := config.Validate(); err != nil {
		return nil, err
	}

	ds.mu.Lock()
	defer ds.mu.Unlock()

	if err := ds.openConnection(config, false); err != nil {
		return nil, err
	}

	if config.RoConnectionString == "" {
		return &spi.ConfigureResponse{}, nil
	}

	if err := ds.openConnection(config, true); err != nil {
		return nil, err
	}

	return &spi.ConfigureResponse{}, nil
}

func (ds *Plugin) openConnection(config *configuration, isReadOnly bool) error {
	connectionString := getConnectionString(config, isReadOnly)
	sqlDb := ds.db
	if isReadOnly {
		sqlDb = ds.roDb
	}

	if sqlDb == nil || connectionString != sqlDb.connectionString || config.DatabaseType != ds.db.databaseType {
		db, err := ds.openDB(config, isReadOnly)
		if err != nil {
			return err
		}

		if sqlDb != nil {
			sqlDb.Close()
		}

		raw := db.DB()
		if raw == nil {
			return sqlError.New("unable to get raw database object")
		}

		sqlDb = &sqlDB{
			DB:               db,
			raw:              raw,
			databaseType:     config.DatabaseType,
			connectionString: connectionString,
			stmtCache:        newStmtCache(raw),
		}
	}

	if isReadOnly {
		ds.roDb = sqlDb
	} else {
		ds.db = sqlDb
	}

	sqlDb.LogMode(config.LogSQL)
	return nil
}

func (ds *Plugin) closeDB() {
	if ds.db != nil {
		ds.db.Close()
	}

	if ds.roDb != nil {
		ds.roDb.Close()
	}
}

// GetPluginInfo returns the sql plugin
func (*Plugin) GetPluginInfo(context.Context, *spi.GetPluginInfoRequest) (*spi.GetPluginInfoResponse, error) {
	return &pluginInfo, nil
}

func (ds *Plugin) withWriteRepeatableReadTx(ctx context.Context, op func(tx *gorm.DB) error) error {
	return ds.withTx(ctx, op, false, &sql.TxOptions{Isolation: sql.LevelRepeatableRead})
}

func (ds *Plugin) withWriteTx(ctx context.Context, op func(tx *gorm.DB) error) error {
	return ds.withTx(ctx, op, false, nil)
}

func (ds *Plugin) withReadTx(ctx context.Context, op func(tx *gorm.DB) error) error {
	return ds.withTx(ctx, op, true, nil)
}

func (ds *Plugin) withTx(ctx context.Context, op func(tx *gorm.DB) error, readOnly bool, opts *sql.TxOptions) error {
	ds.mu.Lock()
	db := ds.db
	ds.mu.Unlock()

	if db.databaseType == SQLite && !readOnly {
		// sqlite3 can only have one writer at a time. since we're in WAL mode,
		// there can be concurrent reads and writes, so no lock is necessary
		// over the read operations.
		db.opMu.Lock()
		defer db.opMu.Unlock()
	}

	tx := db.BeginTx(ctx, opts)
	if err := tx.Error; err != nil {
		return sqlError.Wrap(err)
	}

	if err := op(tx); err != nil {
		tx.Rollback()
		return gormToGRPCStatus(err)
	}

	if readOnly {
		// rolling back makes sure that functions that are invoked with
		// withReadTx, and then do writes, will not pass unit tests, since the
		// writes won't be committed.
		return sqlError.Wrap(tx.Rollback().Error)
	}
	return sqlError.Wrap(tx.Commit().Error)
}

func (ds *Plugin) openDB(cfg *configuration, isReadOnly bool) (*gorm.DB, error) {
	var db *gorm.DB
	var err error

	ds.log.Info("Opening SQL database", telemetry.DatabaseType, cfg.DatabaseType)
	switch cfg.DatabaseType {
	case SQLite:
		if isReadOnly {
			ds.log.Warn("read-only connection is not applicable for %v. Falling back to primary connection.", cfg.DatabaseType)
		}
		db, err = sqlite{}.connect(cfg)
	case PostgreSQL:
		db, err = postgres{}.connect(cfg, isReadOnly)
	case MySQL:
		db, err = mysql{}.connect(cfg, isReadOnly)
	default:
		return nil, sqlError.New("unsupported database_type: %v", cfg.DatabaseType)
	}
	if err != nil {
		return nil, err
	}

	gormLogger := ds.log.Named("gorm")
	gormLogger.SetLevel(hclog.Debug)
	db.SetLogger(gormLogger.StandardLogger(&hclog.StandardLoggerOptions{
		InferLevels: true,
	}))
	if cfg.MaxOpenConns != nil {
		db.DB().SetMaxOpenConns(*cfg.MaxOpenConns)
	}
	if cfg.MaxIdleConns != nil {
		db.DB().SetMaxIdleConns(*cfg.MaxIdleConns)
	}
	if cfg.ConnMaxLifetime != nil {
		connMaxLifetime, err := time.ParseDuration(*cfg.ConnMaxLifetime)
		if err != nil {
			return nil, fmt.Errorf("failed to parse conn_max_lifetime %q: %v", *cfg.ConnMaxLifetime, err)
		}
		db.DB().SetConnMaxLifetime(connMaxLifetime)
	}

	if err := migrateDB(db, cfg.DatabaseType, cfg.DisableMigration, ds.log); err != nil {
		db.Close()
		return nil, err
	}

	return db, nil
}

func (ds *Plugin) prepareMetricsForCall() telemetry.Metrics {
	return metricsservice.WrapPluginMetrics(ds.metricsService, ds.log)
}

func createBundle(tx *gorm.DB, req *datastore.CreateBundleRequest) (*datastore.CreateBundleResponse, error) {
	model, err := bundleToModel(req.Bundle)
	if err != nil {
		return nil, err
	}

	if err := tx.Create(model).Error; err != nil {
		return nil, sqlError.Wrap(err)
	}

	return &datastore.CreateBundleResponse{
		Bundle: req.Bundle,
	}, nil
}

func updateBundle(tx *gorm.DB, req *datastore.UpdateBundleRequest) (*datastore.UpdateBundleResponse, error) {
	newModel, err := bundleToModel(req.Bundle)
	if err != nil {
		return nil, err
	}

	model := &Bundle{}
	if err := tx.Find(model, "trust_domain = ?", newModel.TrustDomain).Error; err != nil {
		return nil, sqlError.Wrap(err)
	}

	model.Data = newModel.Data
	if err := tx.Save(model).Error; err != nil {
		return nil, sqlError.Wrap(err)
	}

	return &datastore.UpdateBundleResponse{
		Bundle: req.Bundle,
	}, nil
}

func setBundle(tx *gorm.DB, req *datastore.SetBundleRequest) (*datastore.SetBundleResponse, error) {
	newModel, err := bundleToModel(req.Bundle)
	if err != nil {
		return nil, err
	}

	// fetch existing or create new
	model := &Bundle{}
	result := tx.Find(model, "trust_domain = ?", newModel.TrustDomain)
	if result.RecordNotFound() {
		resp, err := createBundle(tx, &datastore.CreateBundleRequest{Bundle: req.Bundle})
		if err != nil {
			return nil, err
		}
		return &datastore.SetBundleResponse{
			Bundle: resp.Bundle,
		}, nil
	} else if result.Error != nil {
		return nil, sqlError.Wrap(result.Error)
	}

	resp, err := updateBundle(tx, &datastore.UpdateBundleRequest{Bundle: req.Bundle})
	if err != nil {
		return nil, err
	}
	return &datastore.SetBundleResponse{
		Bundle: resp.Bundle,
	}, nil
}

func appendBundle(tx *gorm.DB, req *datastore.AppendBundleRequest) (*datastore.AppendBundleResponse, error) {
	newModel, err := bundleToModel(req.Bundle)
	if err != nil {
		return nil, err
	}

	// fetch existing or create new
	model := &Bundle{}
	result := tx.Find(model, "trust_domain = ?", newModel.TrustDomain)
	if result.RecordNotFound() {
		resp, err := createBundle(tx, &datastore.CreateBundleRequest{Bundle: req.Bundle})
		if err != nil {
			return nil, err
		}
		return &datastore.AppendBundleResponse{
			Bundle: resp.Bundle,
		}, nil
	} else if result.Error != nil {
		return nil, sqlError.Wrap(result.Error)
	}

	// parse the bundle data and add missing elements
	bundle, err := modelToBundle(model)
	if err != nil {
		return nil, err
	}

	bundle, changed := bundleutil.MergeBundles(bundle, req.Bundle)
	if changed {
		newModel, err := bundleToModel(bundle)
		if err != nil {
			return nil, err
		}
		model.Data = newModel.Data
		if err := tx.Save(model).Error; err != nil {
			return nil, sqlError.Wrap(err)
		}
	}

	return &datastore.AppendBundleResponse{
		Bundle: bundle,
	}, nil
}

func deleteBundle(tx *gorm.DB, req *datastore.DeleteBundleRequest) (*datastore.DeleteBundleResponse, error) {
	trustDomainID, err := idutil.NormalizeSpiffeID(req.TrustDomainId, idutil.AllowAnyTrustDomain())
	if err != nil {
		return nil, sqlError.Wrap(err)
	}

	model := new(Bundle)
	if err := tx.Find(model, "trust_domain = ?", trustDomainID).Error; err != nil {
		return nil, sqlError.Wrap(err)
	}

	// Get a count of associated registration entries
	entriesAssociation := tx.Model(model).Association("FederatedEntries")
	entriesCount := entriesAssociation.Count()
	if err := entriesAssociation.Error; err != nil {
		return nil, sqlError.Wrap(err)
	}

	if entriesCount > 0 {
		switch req.Mode {
		case datastore.DeleteBundleRequest_DELETE:
			// TODO: figure out how to do this gracefully with GORM.
			if err := tx.Exec(bindVars(tx, `DELETE FROM registered_entries WHERE id in (
				SELECT
					registered_entry_id
				FROM
					federated_registration_entries
				WHERE
					bundle_id = ?)`), model.ID).Error; err != nil {
				return nil, sqlError.Wrap(err)
			}
		case datastore.DeleteBundleRequest_DISSOCIATE:
			if err := entriesAssociation.Clear().Error; err != nil {
				return nil, sqlError.Wrap(err)
			}
		default:
			return nil, sqlError.New("cannot delete bundle; federated with %d registration entries", entriesCount)
		}
	}

	if err := tx.Delete(model).Error; err != nil {
		return nil, sqlError.Wrap(err)
	}

	bundle, err := modelToBundle(model)
	if err != nil {
		return nil, err
	}

	return &datastore.DeleteBundleResponse{
		Bundle: bundle,
	}, nil
}

// FetchBundle returns the bundle matching the specified Trust Domain.
func fetchBundle(tx *gorm.DB, req *datastore.FetchBundleRequest) (*datastore.FetchBundleResponse, error) {
	trustDomainID, err := idutil.NormalizeSpiffeID(req.TrustDomainId, idutil.AllowAnyTrustDomain())
	if err != nil {
		return nil, sqlError.Wrap(err)
	}

	model := new(Bundle)
	err = tx.Find(model, "trust_domain = ?", trustDomainID).Error
	switch {
	case err == gorm.ErrRecordNotFound:
		return &datastore.FetchBundleResponse{}, nil
	case err != nil:
		return nil, sqlError.Wrap(err)
	}

	bundle, err := modelToBundle(model)
	if err != nil {
		return nil, err
	}

	return &datastore.FetchBundleResponse{
		Bundle: bundle,
	}, nil
}

// listBundles can be used to fetch all existing bundles.
func listBundles(tx *gorm.DB) (*datastore.ListBundlesResponse, error) {
	var bundles []Bundle
	if err := tx.Find(&bundles).Error; err != nil {
		return nil, sqlError.Wrap(err)
	}

	resp := &datastore.ListBundlesResponse{}
	for _, model := range bundles {
		model := model // alias the loop variable since we pass it by reference below
		bundle, err := modelToBundle(&model)
		if err != nil {
			return nil, err
		}

		resp.Bundles = append(resp.Bundles, bundle)
	}

	return resp, nil
}

func pruneBundle(tx *gorm.DB, req *datastore.PruneBundleRequest, log hclog.Logger) (*datastore.PruneBundleResponse, error) {
	// Get current bundle
	current, err := fetchBundle(tx, &datastore.FetchBundleRequest{TrustDomainId: req.TrustDomainId})
	if err != nil {
		return nil, fmt.Errorf("unable to fetch current bundle: %v", err)
	}

	if current.Bundle == nil {
		// No bundle to prune
		return &datastore.PruneBundleResponse{}, nil
	}

	// Prune
	newBundle, changed, err := bundleutil.PruneBundle(current.Bundle, time.Unix(req.ExpiresBefore, 0), log)
	if err != nil {
		return nil, fmt.Errorf("prune failed: %v", err)
	}

	// Update only if bundle was modified
	if changed {
		_, err := updateBundle(tx, &datastore.UpdateBundleRequest{
			Bundle: newBundle,
		})
		if err != nil {
			return nil, fmt.Errorf("unable to write new bundle: %v", err)
		}
	}

	return &datastore.PruneBundleResponse{BundleChanged: changed}, nil
}

func createAttestedNode(tx *gorm.DB, req *datastore.CreateAttestedNodeRequest) (*datastore.CreateAttestedNodeResponse, error) {
	model := AttestedNode{
		SpiffeID:        req.Node.SpiffeId,
		DataType:        req.Node.AttestationDataType,
		SerialNumber:    req.Node.CertSerialNumber,
		ExpiresAt:       time.Unix(req.Node.CertNotAfter, 0),
		NewSerialNumber: req.Node.NewCertSerialNumber,
		NewExpiresAt:    nullableUnixTimeToDBTime(req.Node.NewCertNotAfter),
	}

	if err := tx.Create(&model).Error; err != nil {
		return nil, sqlError.Wrap(err)
	}

	return &datastore.CreateAttestedNodeResponse{
		Node: modelToAttestedNode(model),
	}, nil
}

func fetchAttestedNode(tx *gorm.DB, req *datastore.FetchAttestedNodeRequest) (*datastore.FetchAttestedNodeResponse, error) {
	var model AttestedNode
	err := tx.Find(&model, "spiffe_id = ?", req.SpiffeId).Error
	switch {
	case err == gorm.ErrRecordNotFound:
		return &datastore.FetchAttestedNodeResponse{}, nil
	case err != nil:
		return nil, sqlError.Wrap(err)
	}
	return &datastore.FetchAttestedNodeResponse{
		Node: modelToAttestedNode(model),
	}, nil
}

func listAttestedNodes(tx *gorm.DB, req *datastore.ListAttestedNodesRequest) (*datastore.ListAttestedNodesResponse, error) {
	p := req.Pagination
	var err error
	if p != nil {
		tx, err = applyPagination(p, tx)
		if err != nil {
			return nil, err
		}
	}

	if req.ByExpiresBefore != nil {
		tx = tx.Where("expires_at < ?", time.Unix(req.ByExpiresBefore.Value, 0))
	}

	var models []AttestedNode
	if err := tx.Find(&models).Error; err != nil {
		return nil, sqlError.Wrap(err)
	}

	if p != nil {
		p.Token = ""
		if len(models) > 0 {
			lastEntry := models[len(models)-1]
			p.Token = fmt.Sprint(lastEntry.ID)
		}
	}

	resp := &datastore.ListAttestedNodesResponse{
		Nodes:      make([]*common.AttestedNode, 0, len(models)),
		Pagination: p,
	}

	for _, model := range models {
		resp.Nodes = append(resp.Nodes, modelToAttestedNode(model))
	}
	return resp, nil
}

func updateAttestedNode(tx *gorm.DB, req *datastore.UpdateAttestedNodeRequest) (*datastore.UpdateAttestedNodeResponse, error) {
	var model AttestedNode
	if err := tx.Find(&model, "spiffe_id = ?", req.SpiffeId).Error; err != nil {
		return nil, sqlError.Wrap(err)
	}

	updates := AttestedNode{
		SerialNumber:    req.CertSerialNumber,
		ExpiresAt:       time.Unix(req.CertNotAfter, 0),
		NewSerialNumber: req.NewCertSerialNumber,
		NewExpiresAt:    nullableUnixTimeToDBTime(req.NewCertNotAfter),
	}

	if err := tx.Model(&model).Updates(updates).Error; err != nil {
		return nil, sqlError.Wrap(err)
	}

	return &datastore.UpdateAttestedNodeResponse{
		Node: modelToAttestedNode(model),
	}, nil
}

func deleteAttestedNode(tx *gorm.DB, req *datastore.DeleteAttestedNodeRequest) (*datastore.DeleteAttestedNodeResponse, error) {
	var model AttestedNode
	if err := tx.Find(&model, "spiffe_id = ?", req.SpiffeId).Error; err != nil {
		return nil, sqlError.Wrap(err)
	}

	if err := tx.Delete(&model).Error; err != nil {
		return nil, sqlError.Wrap(err)
	}

	return &datastore.DeleteAttestedNodeResponse{
		Node: modelToAttestedNode(model),
	}, nil
}

func setNodeSelectors(tx *gorm.DB, req *datastore.SetNodeSelectorsRequest) (*datastore.SetNodeSelectorsResponse, error) {
	// Previously the deletion of the previous set of node selectors was
	// implemented via query like DELETE FROM node_resolver_map_entries WHERE
	// spiffe_id = ?, but unfortunately this triggered some pessimistic gap
	// locks on the index even when there were no rows matching the WHERE
	// clause (i.e. rows for that spiffe_id). The gap locks caused MySQL
	// deadlocks when SetNodeSelectors was being called concurrently. Changing
	// the transaction isolation level fixed the deadlocks but only when there
	// were no existing rows; the deadlocks still occurred when existing rows
	// existed (i.e. reattestation). Instead, gather all of the IDs to be
	// deleted and delete them from separate queries, which does not trigger
	// gap locks on the index.
	var ids []int64
	if err := tx.Model(&NodeSelector{}).Where("spiffe_id = ?", req.Selectors.SpiffeId).Pluck("id", &ids).Error; err != nil {
		return nil, sqlError.Wrap(err)
	}
	if len(ids) > 0 {
		if err := tx.Where("id IN (?)", ids).Delete(&NodeSelector{}).Error; err != nil {
			return nil, sqlError.Wrap(err)
		}
	}

	for _, selector := range req.Selectors.Selectors {
		model := &NodeSelector{
			SpiffeID: req.Selectors.SpiffeId,
			Type:     selector.Type,
			Value:    selector.Value,
		}
		if err := tx.Create(model).Error; err != nil {
			return nil, sqlError.Wrap(err)
		}
	}

	return &datastore.SetNodeSelectorsResponse{}, nil
}

func getNodeSelectors(ctx context.Context, db *sqlDB, req *datastore.GetNodeSelectorsRequest) (*datastore.GetNodeSelectorsResponse, error) {
	query := maybeRebind(db.databaseType, "SELECT type, value FROM node_resolver_map_entries WHERE spiffe_id=? ORDER BY id")
	rows, err := db.QueryContext(ctx, query, req.SpiffeId)
	if err != nil {
		return nil, sqlError.Wrap(err)
	}
	defer rows.Close()

	var selectors []*common.Selector
	for rows.Next() {
		selector := new(common.Selector)
		if err := rows.Scan(&selector.Type, &selector.Value); err != nil {
			return nil, sqlError.Wrap(err)
		}
		selectors = append(selectors, selector)
	}

	if err := rows.Err(); err != nil {
		return nil, sqlError.Wrap(err)
	}

	return &datastore.GetNodeSelectorsResponse{
		Selectors: &datastore.NodeSelectors{
			SpiffeId:  req.SpiffeId,
			Selectors: selectors,
		},
	}, nil
}

func createRegistrationEntry(tx *gorm.DB, req *datastore.CreateRegistrationEntryRequest) (*datastore.CreateRegistrationEntryResponse, error) {
	entryID, err := newRegistrationEntryID()
	if err != nil {
		return nil, err
	}

	newRegisteredEntry := RegisteredEntry{
		EntryID:    entryID,
		SpiffeID:   req.Entry.SpiffeId,
		ParentID:   req.Entry.ParentId,
		TTL:        req.Entry.Ttl,
		Admin:      req.Entry.Admin,
		Downstream: req.Entry.Downstream,
		Expiry:     req.Entry.EntryExpiry,
	}

	if err := tx.Create(&newRegisteredEntry).Error; err != nil {
		return nil, sqlError.Wrap(err)
	}

	federatesWith, err := makeFederatesWith(tx, req.Entry.FederatesWith)
	if err != nil {
		return nil, err
	}

	if err := tx.Model(&newRegisteredEntry).Association("FederatesWith").Append(federatesWith).Error; err != nil {
		return nil, err
	}

	for _, registeredSelector := range req.Entry.Selectors {
		newSelector := Selector{
			RegisteredEntryID: newRegisteredEntry.ID,
			Type:              registeredSelector.Type,
			Value:             registeredSelector.Value}

		if err := tx.Create(&newSelector).Error; err != nil {
			return nil, sqlError.Wrap(err)
		}
	}

	for _, registeredDNS := range req.Entry.DnsNames {
		newDNS := DNSName{
			RegisteredEntryID: newRegisteredEntry.ID,
			Value:             registeredDNS,
		}

		if err := tx.Create(&newDNS).Error; err != nil {
			return nil, sqlError.Wrap(err)
		}
	}

	entry, err := modelToEntry(tx, newRegisteredEntry)
	if err != nil {
		return nil, err
	}

	return &datastore.CreateRegistrationEntryResponse{
		Entry: entry,
	}, nil
}

func fetchRegistrationEntry(ctx context.Context, db *sqlDB, req *datastore.FetchRegistrationEntryRequest) (*datastore.FetchRegistrationEntryResponse, error) {
	query, args, err := buildFetchRegistrationEntryQuery(db.databaseType, req)
	if err != nil {
		return nil, sqlError.Wrap(err)
	}

	rows, err := db.QueryContext(ctx, query, args...)
	if err != nil {
		return nil, sqlError.Wrap(err)
	}
	defer rows.Close()

	var entry *common.RegistrationEntry
	for rows.Next() {
		var r entryRow
		if err := scanEntryRow(rows, &r); err != nil {
			return nil, err
		}

		if entry == nil {
			entry = new(common.RegistrationEntry)
		}
		if err := fillEntryFromRow(entry, &r); err != nil {
			return nil, err
		}
	}

	if err := rows.Err(); err != nil {
		return nil, sqlError.Wrap(err)
	}

	return &datastore.FetchRegistrationEntryResponse{
		Entry: entry,
	}, nil
}

func buildFetchRegistrationEntryQuery(dbType string, req *datastore.FetchRegistrationEntryRequest) (string, []interface{}, error) {
	switch dbType {
	case SQLite:
		return buildFetchRegistrationEntryQuerySQLite3(req)
	case PostgreSQL:
		return buildFetchRegistrationEntryQueryPostgreSQL(req)
	case MySQL:
		return buildFetchRegistrationEntryQueryMySQL(req)
	default:
		return "", nil, sqlError.New("unsupported db type: %q", dbType)
	}
}

func buildFetchRegistrationEntryQuerySQLite3(req *datastore.FetchRegistrationEntryRequest) (string, []interface{}, error) {
	const query = `
WITH listing AS (
	SELECT id FROM registered_entries WHERE entry_id = ?
)
SELECT
	id as e_id,
	entry_id,
	spiffe_id,
	parent_id,
	ttl AS reg_ttl,
	admin,
	downstream,
	expiry,
	NULL AS selector_id,
	NULL AS selector_type,
	NULL AS selector_value,
	NULL AS trust_domain,
	NULL AS dns_name_id,
	NULL AS dns_name
FROM
	registered_entries
WHERE id IN (SELECT id FROM listing)

UNION

SELECT
	F.registered_entry_id, NULL, NULL, NULL, NULL, NULL, NULL, NULL, NULL, NULL, NULL, B.trust_domain, NULL, NULL
FROM
	bundles B
INNER JOIN
	federated_registration_entries F
ON
	B.id = F.bundle_id
WHERE
	F.registered_entry_id IN (SELECT id FROM listing)

UNION

SELECT
	registered_entry_id, NULL, NULL, NULL, NULL, NULL, NULL, NULL, NULL, NULL, NULL, NULL, id, value
FROM
	dns_names
WHERE registered_entry_id IN (SELECT id FROM listing)

UNION

SELECT
	registered_entry_id, NULL, NULL, NULL, NULL, NULL, NULL, NULL, id, type, value, NULL, NULL, NULL
FROM
	selectors
WHERE registered_entry_id IN (SELECT id FROM listing)

ORDER BY selector_id, dns_name_id
;`
	return query, []interface{}{req.EntryId}, nil
}

func buildFetchRegistrationEntryQueryPostgreSQL(req *datastore.FetchRegistrationEntryRequest) (string, []interface{}, error) {
	const query = `
WITH listing AS (
	SELECT id FROM registered_entries WHERE entry_id = $1
)
SELECT
	id as e_id,
	entry_id,
	spiffe_id,
	parent_id,
	ttl AS reg_ttl,
	admin,
	downstream,
	expiry,
	NULL ::integer AS selector_id,
	NULL AS selector_type,
	NULL AS selector_value,
	NULL AS trust_domain,
	NULL ::integer AS dns_name_id,
	NULL AS dns_name
FROM
	registered_entries
WHERE id IN (SELECT id FROM listing)

UNION

SELECT
	F.registered_entry_id, NULL, NULL, NULL, NULL, NULL, NULL, NULL, NULL, NULL, NULL, B.trust_domain, NULL, NULL
FROM
	bundles B
INNER JOIN
	federated_registration_entries F
ON
	B.id = F.bundle_id
WHERE
	F.registered_entry_id IN (SELECT id FROM listing)

UNION

SELECT
	registered_entry_id, NULL, NULL, NULL, NULL, NULL, NULL, NULL, NULL, NULL, NULL, NULL, id, value
FROM
	dns_names
WHERE registered_entry_id IN (SELECT id FROM listing)

UNION

SELECT
	registered_entry_id, NULL, NULL, NULL, NULL, NULL, NULL, NULL, id, type, value, NULL, NULL, NULL
FROM
	selectors
WHERE registered_entry_id IN (SELECT id FROM listing)

ORDER BY selector_id, dns_name_id
;`
	return query, []interface{}{req.EntryId}, nil
}

func buildFetchRegistrationEntryQueryMySQL(req *datastore.FetchRegistrationEntryRequest) (string, []interface{}, error) {
	const query = `
SELECT
	E.id AS e_id,
	E.entry_id AS entry_id,
	E.spiffe_id,
	E.parent_id,
	E.ttl AS reg_ttl,
	E.admin,
	E.downstream,
	E.expiry,
	S.id AS selector_id,
	S.type AS selector_type,
	S.value AS selector_value,
	B.trust_domain,
	D.id AS dns_name_id,
	D.value AS dns_name
FROM
	registered_entries E
LEFT JOIN
	(SELECT 1 AS joinItem UNION SELECT 2 UNION SELECT 3) AS joinItems ON TRUE
LEFT JOIN
	selectors S ON joinItem=1 AND E.id=S.registered_entry_id
LEFT JOIN
	dns_names D ON joinItem=2 AND E.id=D.registered_entry_id
LEFT JOIN
	(federated_registration_entries F INNER JOIN bundles B ON F.bundle_id=B.id) ON joinItem=3 AND E.id=F.registered_entry_id
WHERE E.entry_id = ?
ORDER BY selector_id, dns_name_id
;`
	return query, []interface{}{req.EntryId}, nil
}

func listRegistrationEntries(ctx context.Context, db *sqlDB, req *datastore.ListRegistrationEntriesRequest) (*datastore.ListRegistrationEntriesResponse, error) {
	if req.Pagination != nil && req.Pagination.PageSize == 0 {
		return nil, status.Error(codes.InvalidArgument, "cannot paginate with pagesize = 0")
	}
	if req.BySelectors != nil && len(req.BySelectors.Selectors) == 0 {
		return nil, status.Error(codes.InvalidArgument, "cannot list by empty selector set")
	}

	// Exact/subset selector matching requires filtering out all registration
	// entries returned by the query whose selectors are not fully represented
	// in the request selectors. For this reason, it's possible that a paged
	// query returns rows that are completely filtered out. If that happens,
	// keep querying until a page gets at least one result.
	for {
		resp, err := listRegistrationEntriesOnce(ctx, db, req)
		if err != nil {
			return nil, err
		}

		if req.BySelectors == nil || len(resp.Entries) == 0 {
			return resp, nil
		}

		resp.Entries = filterEntriesBySelectorSet(resp.Entries, req.BySelectors.Selectors)
		if len(resp.Entries) > 0 || resp.Pagination == nil || len(resp.Pagination.Token) == 0 {
			return resp, nil
		}

		req.Pagination = resp.Pagination
	}
}

func filterEntriesBySelectorSet(entries []*common.RegistrationEntry, selectors []*common.Selector) []*common.RegistrationEntry {
	type selectorKey struct {
		Type  string
		Value string
	}
	set := make(map[selectorKey]struct{}, len(selectors))
	for _, s := range selectors {
		set[selectorKey{Type: s.Type, Value: s.Value}] = struct{}{}
	}

	isSubset := func(ss []*common.Selector) bool {
		for _, s := range ss {
			if _, ok := set[selectorKey{Type: s.Type, Value: s.Value}]; !ok {
				return false
			}
		}
		return true
	}

	filtered := make([]*common.RegistrationEntry, 0, len(entries))
	for _, entry := range entries {
		if isSubset(entry.Selectors) {
			filtered = append(filtered, entry)
		}
	}
	return filtered
}

func listRegistrationEntriesOnce(ctx context.Context, db *sqlDB, req *datastore.ListRegistrationEntriesRequest) (*datastore.ListRegistrationEntriesResponse, error) {
	query, args, err := buildListRegistrationEntriesQuery(db.databaseType, req)
	if err != nil {
		return nil, sqlError.Wrap(err)
	}

	rows, err := db.QueryContext(ctx, query, args...)
	if err != nil {
		return nil, sqlError.Wrap(err)
	}
	defer rows.Close()

	var entries []*common.RegistrationEntry
	if req.Pagination != nil {
		entries = make([]*common.RegistrationEntry, 0, req.Pagination.PageSize)
	} else {
		// start the slice off with a little capacity to avoid the first few
		// reallocations
		entries = make([]*common.RegistrationEntry, 0, 64)
	}

	pushEntry := func(entry *common.RegistrationEntry) {
		// Due to previous bugs (i.e. #1191), there can be cruft rows related
		// to a deleted registration entries that are fetched with the list
		// query. To avoid hydrating partial entries, append only entries that
		// have data from the registered_entries table (i.e. those with an
		// entry id).
		if entry != nil && entry.EntryId != "" {
			entries = append(entries, entry)
		}
	}

	var lastEID uint64
	var entry *common.RegistrationEntry
	for rows.Next() {
		var r entryRow
		if err := scanEntryRow(rows, &r); err != nil {
			return nil, err
		}

		if entry == nil || lastEID != r.EId {
			lastEID = r.EId
			pushEntry(entry)
			entry = new(common.RegistrationEntry)
		}

		if err := fillEntryFromRow(entry, &r); err != nil {
			return nil, err
		}
	}
	pushEntry(entry)

	if err := rows.Err(); err != nil {
		return nil, sqlError.Wrap(err)
	}

	resp := &datastore.ListRegistrationEntriesResponse{
		Entries: entries,
	}

	if req.Pagination != nil {
		resp.Pagination = &datastore.Pagination{
			PageSize: req.Pagination.PageSize,
		}
		if len(resp.Entries) > 0 {
			resp.Pagination.Token = strconv.FormatUint(lastEID, 10)
		}
	}

	return resp, nil
}

func buildListRegistrationEntriesQuery(dbType string, req *datastore.ListRegistrationEntriesRequest) (string, []interface{}, error) {
	switch dbType {
	case SQLite:
		return buildListRegistrationEntriesQuerySQLite3(req)
	case PostgreSQL:
		return buildListRegistrationEntriesQueryPostgreSQL(req)
	case MySQL:
		return buildListRegistrationEntriesQueryMySQL(req)
	default:
		return "", nil, sqlError.New("unsupported db type: %q", dbType)
	}
}

func buildListRegistrationEntriesQuerySQLite3(req *datastore.ListRegistrationEntriesRequest) (string, []interface{}, error) {
	builder := new(strings.Builder)

	filtered, args, err := appendListRegistrationEntriesFilterQuery("\nWITH listing AS (\n", builder, SQLite, req)
	if err != nil {
		return "", nil, err
	}
	if filtered {
		builder.WriteString(")")
	}

	builder.WriteString(`
SELECT
	id as e_id,
	entry_id,
	spiffe_id,
	parent_id,
	ttl AS reg_ttl,
	admin,
	downstream,
	expiry,
	NULL AS selector_id,
	NULL AS selector_type,
	NULL AS selector_value,
	NULL AS trust_domain,
	NULL AS dns_name_id,
	NULL AS dns_name
FROM
	registered_entries
`)
	if filtered {
		builder.WriteString("WHERE id IN (SELECT id FROM listing)\n")
	}
	builder.WriteString(`
UNION

SELECT
	F.registered_entry_id, NULL, NULL, NULL, NULL, NULL, NULL, NULL, NULL, NULL, NULL, B.trust_domain, NULL, NULL
FROM
	bundles B
INNER JOIN
	federated_registration_entries F
ON
	B.id = F.bundle_id
`)
	if filtered {
		builder.WriteString("WHERE\n\tF.registered_entry_id IN (SELECT id FROM listing)\n")
	}
	builder.WriteString(`
UNION

SELECT
	registered_entry_id, NULL, NULL, NULL, NULL, NULL, NULL, NULL, NULL, NULL, NULL, NULL, id, value
FROM
	dns_names
`)
	if filtered {
		builder.WriteString("WHERE registered_entry_id IN (SELECT id FROM listing)\n")
	}
	builder.WriteString(`
UNION

SELECT
	registered_entry_id, NULL, NULL, NULL, NULL, NULL, NULL, NULL, id, type, value, NULL, NULL, NULL
FROM
	selectors
`)
	if filtered {
		builder.WriteString("WHERE registered_entry_id IN (SELECT id FROM listing)\n")
	}
	builder.WriteString(`
ORDER BY e_id, selector_id, dns_name_id
;`)

	return builder.String(), args, nil
}

func buildListRegistrationEntriesQueryPostgreSQL(req *datastore.ListRegistrationEntriesRequest) (string, []interface{}, error) {
	builder := new(strings.Builder)

	filtered, args, err := appendListRegistrationEntriesFilterQuery("\nWITH listing AS (\n", builder, PostgreSQL, req)
	if err != nil {
		return "", nil, err
	}
	if filtered {
		builder.WriteString(")")
	}

	builder.WriteString(`
SELECT
	id as e_id,
	entry_id,
	spiffe_id,
	parent_id,
	ttl AS reg_ttl,
	admin,
	downstream,
	expiry,
	NULL ::integer AS selector_id,
	NULL AS selector_type,
	NULL AS selector_value,
	NULL AS trust_domain,
	NULL ::integer AS dns_name_id,
	NULL AS dns_name
FROM
	registered_entries
`)
	if filtered {
		builder.WriteString("WHERE id IN (SELECT id FROM listing)\n")
	}
	builder.WriteString(`
UNION

SELECT
	F.registered_entry_id, NULL, NULL, NULL, NULL, NULL, NULL, NULL, NULL, NULL, NULL, B.trust_domain, NULL, NULL
FROM
	bundles B
INNER JOIN
	federated_registration_entries F
ON
	B.id = F.bundle_id
`)
	if filtered {
		builder.WriteString("WHERE\n\tF.registered_entry_id IN (SELECT id FROM listing)\n")
	}
	builder.WriteString(`
UNION

SELECT
	registered_entry_id, NULL, NULL, NULL, NULL, NULL, NULL, NULL, NULL, NULL, NULL, NULL, id, value
FROM
	dns_names
`)
	if filtered {
		builder.WriteString("WHERE registered_entry_id IN (SELECT id FROM listing)\n")
	}
	builder.WriteString(`
UNION

SELECT
	registered_entry_id, NULL, NULL, NULL, NULL, NULL, NULL, NULL, id, type, value, NULL, NULL, NULL
FROM
	selectors
`)
	if filtered {
		builder.WriteString("WHERE registered_entry_id IN (SELECT id FROM listing)\n")
	}
	builder.WriteString(`
ORDER BY e_id, selector_id, dns_name_id
;`)

	return postgreSQLRebind(builder.String()), args, nil
}

func maybeRebind(dbType, query string) string {
	if dbType == PostgreSQL {
		return postgreSQLRebind(query)
	}
	return query
}

func postgreSQLRebind(s string) string {
	return bindVarsFn(func(n int) string {
		return "$" + strconv.Itoa(n)
	}, s)
}

func buildListRegistrationEntriesQueryMySQL(req *datastore.ListRegistrationEntriesRequest) (string, []interface{}, error) {
	builder := new(strings.Builder)
	builder.WriteString(`
SELECT
	E.id AS e_id,
	E.entry_id AS entry_id,
	E.spiffe_id,
	E.parent_id,
	E.ttl AS reg_ttl,
	E.admin,
	E.downstream,
	E.expiry,
	S.id AS selector_id,
	S.type AS selector_type,
	S.value AS selector_value,
	B.trust_domain,
	D.id AS dns_name_id,
	D.value AS dns_name
FROM
	registered_entries E
LEFT JOIN
	(SELECT 1 AS joinItem UNION SELECT 2 UNION SELECT 3) AS joinItems ON TRUE
LEFT JOIN
	selectors S ON joinItem=1 AND E.id=S.registered_entry_id
LEFT JOIN
	dns_names D ON joinItem=2 AND E.id=D.registered_entry_id
LEFT JOIN
	(federated_registration_entries F INNER JOIN bundles B ON F.bundle_id=B.id) ON joinItem=3 AND E.id=F.registered_entry_id
`)

	filtered, args, err := appendListRegistrationEntriesFilterQuery("WHERE E.id IN (\n", builder, MySQL, req)
	if err != nil {
		return "", nil, err
	}

	if filtered {
		builder.WriteString(")")
	}

	builder.WriteString("\nORDER BY e_id, selector_id, dns_name_id\n;")

	return builder.String(), args, nil
}

type idFilterNode struct {
	// mutually exclusive with children
	query string

	// mutually exclusive with query
	children []idFilterNode
	union    bool
	name     string

	fixed bool
}

func (n idFilterNode) Render(builder *strings.Builder, dbType string, indentation int, eol bool) {
	n.render(builder, dbType, 0, indentation, true, eol)
}

func (n idFilterNode) render(builder *strings.Builder, dbType string, sibling int, indentation int, bol, eol bool) {
	if n.query != "" {
		if bol {
			indent(builder, indentation)
		}
		builder.WriteString(n.query)
		if eol {
			builder.WriteString("\n")
		}
		return
	}

	if !n.fixed && len(n.children) == 1 {
		n.children[0].render(builder, dbType, sibling, indentation, bol, eol)
		return
	}

	if bol {
		indent(builder, indentation)
	}
	needsName := true
	switch {
	case n.union:
		builder.WriteString("SELECT id FROM (\n")
		for i, child := range n.children {
			if i > 0 {
				indent(builder, indentation+1)
				builder.WriteString("UNION\n")
			}
			child.render(builder, dbType, i, indentation+1, true, true)
		}
	case dbType != MySQL:
		builder.WriteString("SELECT id FROM (\n")
		for i, child := range n.children {
			if i > 0 {
				indent(builder, indentation+1)
				builder.WriteString("INTERSECT\n")
			}
			child.render(builder, dbType, i, indentation+1, true, true)
		}
	default:
		needsName = false
		builder.WriteString("SELECT DISTINCT id FROM (\n")
		for i, child := range n.children {
			if i > 0 {
				indent(builder, indentation+1)
				builder.WriteString("INNER JOIN\n")
			}
			indent(builder, indentation+1)
			builder.WriteString("(")
			child.render(builder, dbType, i, indentation+1, false, false)
			builder.WriteString(") c_")
			builder.WriteString(strconv.Itoa(i))
			builder.WriteString("\n")
			if i > 0 {
				indent(builder, indentation+1)
				builder.WriteString("USING(id)\n")
			}
		}
	}
	indent(builder, indentation)
	builder.WriteString(")")
	if n.name != "" {
		builder.WriteString(" ")
		builder.WriteString(n.name)
	} else if needsName {
		builder.WriteString(" s_")
		builder.WriteString(strconv.Itoa(sibling))
	}
	if eol {
		builder.WriteString("\n")
	}
}

func indent(builder *strings.Builder, indentation int) {
	switch indentation {
	case 0:
	case 1:
		builder.WriteString("\t")
	case 2:
		builder.WriteString("\t\t")
	case 3:
		builder.WriteString("\t\t\t")
	case 4:
		builder.WriteString("\t\t\t\t")
	case 5:
		builder.WriteString("\t\t\t\t\t")
	default:
		for i := 0; i < indentation; i++ {
			builder.WriteString("\t")
		}
	}
}

func appendListRegistrationEntriesFilterQuery(filterExp string, builder *strings.Builder, dbType string, req *datastore.ListRegistrationEntriesRequest) (bool, []interface{}, error) {
	var args []interface{}

	var root idFilterNode

	if req.ByParentId != nil || req.BySpiffeId != nil {
		subquery := new(strings.Builder)
		subquery.WriteString("SELECT id FROM registered_entries WHERE ")
		if req.ByParentId != nil {
			subquery.WriteString("parent_id = ?")
			args = append(args, req.ByParentId.Value)
		}
		if req.BySpiffeId != nil {
			if req.ByParentId != nil {
				subquery.WriteString(" AND ")
			}
			subquery.WriteString("spiffe_id = ?")
			args = append(args, req.BySpiffeId.Value)
		}
		root.children = append(root.children, idFilterNode{
			query: subquery.String(),
		})
	}

	if req.BySelectors != nil && len(req.BySelectors.Selectors) > 0 {
		switch req.BySelectors.Match {
		case datastore.BySelectors_MATCH_SUBSET:
			// subset needs a union, so we need to group them and add the group
			// as a child to the root.
			group := idFilterNode{
				union: true,
			}
			for range req.BySelectors.Selectors {
				group.children = append(group.children, idFilterNode{
					query: "SELECT registered_entry_id AS id FROM selectors WHERE type = ? AND value = ?",
				})
			}
			root.children = append(root.children, group)
		case datastore.BySelectors_MATCH_EXACT:
			// exact match does uses an intersection, so we can just add these
			// directly to the root idFilterNode, since it is already an intersection
			for range req.BySelectors.Selectors {
				root.children = append(root.children, idFilterNode{
					query: "SELECT registered_entry_id AS id FROM selectors WHERE type = ? AND value = ?",
				})
			}
		default:
			return false, nil, errs.New("unhandled match behavior %q", req.BySelectors.Match)
		}
		for _, selector := range req.BySelectors.Selectors {
			args = append(args, selector.Type, selector.Value)
		}
	}

	filtered := false
	filter := func() {
		if !filtered {
			builder.WriteString(filterExp)
		}
		filtered = true
	}

	indentation := 1
	if req.Pagination != nil && dbType == MySQL {
		filter()
		builder.WriteString("\tSELECT id FROM (\n")
		indentation = 2
	}

	if len(root.children) > 0 {
		filter()
		root.Render(builder, dbType, indentation, req.Pagination == nil)
	}

	if req.Pagination != nil {
		filter()
		if len(root.children) == 0 {
			indent(builder, indentation)
			builder.WriteString("SELECT id FROM registered_entries")
		}
		if len(req.Pagination.Token) > 0 {
			token, err := strconv.ParseUint(req.Pagination.Token, 10, 32)
			if err != nil {
				return false, nil, status.Errorf(codes.InvalidArgument, "could not parse token '%v'", req.Pagination.Token)
			}
			if len(root.children) == 1 {
				builder.WriteString(" AND id > ?")
			} else {
				builder.WriteString(" WHERE id > ?")
			}
			args = append(args, token)
		}
		builder.WriteString(" ORDER BY id ASC LIMIT ")
		builder.WriteString(strconv.FormatInt(int64(req.Pagination.PageSize), 10))
		builder.WriteString("\n")

		if dbType == MySQL {
			builder.WriteString("\t) workaround_for_mysql_subquery_limit\n")
		}
	}

	return filtered, args, nil
}

type entryRow struct {
	EId           uint64
	EntryID       sql.NullString
	SpiffeID      sql.NullString
	ParentID      sql.NullString
	RegTTL        sql.NullInt64
	Admin         sql.NullBool
	Downstream    sql.NullBool
	Expiry        sql.NullInt64
	SelectorID    sql.NullInt64
	SelectorType  sql.NullString
	SelectorValue sql.NullString
	TrustDomain   sql.NullString
	DNSNameID     sql.NullInt64
	DNSName       sql.NullString
}

func scanEntryRow(rs *sql.Rows, r *entryRow) error {
	return sqlError.Wrap(rs.Scan(
		&r.EId,
		&r.EntryID,
		&r.SpiffeID,
		&r.ParentID,
		&r.RegTTL,
		&r.Admin,
		&r.Downstream,
		&r.Expiry,
		&r.SelectorID,
		&r.SelectorType,
		&r.SelectorValue,
		&r.TrustDomain,
		&r.DNSNameID,
		&r.DNSName,
	))
}

func fillEntryFromRow(entry *common.RegistrationEntry, r *entryRow) error {
	if r.EntryID.Valid {
		entry.EntryId = r.EntryID.String
	}
	if r.SpiffeID.Valid {
		entry.SpiffeId = r.SpiffeID.String
	}
	if r.ParentID.Valid {
		entry.ParentId = r.ParentID.String
	}
	if r.RegTTL.Valid {
		entry.Ttl = int32(r.RegTTL.Int64)
	}
	if r.Admin.Valid {
		entry.Admin = r.Admin.Bool
	}
	if r.Downstream.Valid {
		entry.Downstream = r.Downstream.Bool
	}
	if r.Expiry.Valid {
		entry.EntryExpiry = r.Expiry.Int64
	}

	if r.SelectorType.Valid {
		if !r.SelectorValue.Valid {
			return sqlError.New("expected non-nil selector.value value for entry id %s", entry.EntryId)
		}
		entry.Selectors = append(entry.Selectors, &common.Selector{
			Type:  r.SelectorType.String,
			Value: r.SelectorValue.String,
		})
	}

	if r.DNSName.Valid {
		entry.DnsNames = append(entry.DnsNames, r.DNSName.String)
	}

	if r.TrustDomain.Valid {
		entry.FederatesWith = append(entry.FederatesWith, r.TrustDomain.String)
	}
	return nil
}

// applyPagination  add order limit and token to current query
func applyPagination(p *datastore.Pagination, entryTx *gorm.DB) (*gorm.DB, error) {
	if p.PageSize == 0 {
		return nil, status.Error(codes.InvalidArgument, "cannot paginate with pagesize = 0")
	}
	entryTx = entryTx.Order("id asc").Limit(p.PageSize)

	if len(p.Token) > 0 {
		id, err := strconv.ParseUint(p.Token, 10, 32)
		if err != nil {
			return nil, status.Errorf(codes.InvalidArgument, "could not parse token '%v'", p.Token)
		}
		entryTx = entryTx.Where("id > ?", id)
	}
	return entryTx, nil
}

func updateRegistrationEntry(tx *gorm.DB,
	req *datastore.UpdateRegistrationEntryRequest) (*datastore.UpdateRegistrationEntryResponse, error) {
	// Get the existing entry
	entry := RegisteredEntry{}
	if err := tx.Find(&entry, "entry_id = ?", req.Entry.EntryId).Error; err != nil {
		return nil, sqlError.Wrap(err)
	}

	// Delete existing selectors - we will write new ones
	if err := tx.Exec("DELETE FROM selectors WHERE registered_entry_id = ?", entry.ID).Error; err != nil {
		return nil, sqlError.Wrap(err)
	}

	selectors := []Selector{}
	for _, s := range req.Entry.Selectors {
		selector := Selector{
			Type:  s.Type,
			Value: s.Value,
		}

		selectors = append(selectors, selector)
	}

	// Delete existing DNSs - we will write new ones
	if err := tx.Exec("DELETE FROM dns_names WHERE registered_entry_id = ?", entry.ID).Error; err != nil {
		return nil, sqlError.Wrap(err)
	}

	dnsList := []DNSName{}
	for _, d := range req.Entry.DnsNames {
		dns := DNSName{
			Value: d,
		}

		dnsList = append(dnsList, dns)
	}

	entry.SpiffeID = req.Entry.SpiffeId
	entry.ParentID = req.Entry.ParentId
	entry.TTL = req.Entry.Ttl
	entry.Selectors = selectors
	entry.Admin = req.Entry.Admin
	entry.Downstream = req.Entry.Downstream
	entry.Expiry = req.Entry.EntryExpiry
	entry.DNSList = dnsList
	if err := tx.Save(&entry).Error; err != nil {
		return nil, sqlError.Wrap(err)
	}

	federatesWith, err := makeFederatesWith(tx, req.Entry.FederatesWith)
	if err != nil {
		return nil, err
	}

	if err := tx.Model(&entry).Association("FederatesWith").Replace(federatesWith).Error; err != nil {
		return nil, err
	}

	req.Entry.EntryId = entry.EntryID
	return &datastore.UpdateRegistrationEntryResponse{
		Entry: req.Entry,
	}, nil
}

func deleteRegistrationEntry(tx *gorm.DB, req *datastore.DeleteRegistrationEntryRequest) (*datastore.DeleteRegistrationEntryResponse, error) {
	entry := RegisteredEntry{}
	if err := tx.Find(&entry, "entry_id = ?", req.EntryId).Error; err != nil {
		return nil, sqlError.Wrap(err)
	}

	respEntry, err := modelToEntry(tx, entry)
	if err != nil {
		return nil, err
	}

	err = deleteRegistrationEntrySupport(tx, entry)
	if err != nil {
		return nil, err
	}

	return &datastore.DeleteRegistrationEntryResponse{
		Entry: respEntry,
	}, nil
}

func deleteRegistrationEntrySupport(tx *gorm.DB, entry RegisteredEntry) error {
	if err := tx.Model(&entry).Association("FederatesWith").Clear().Error; err != nil {
		return err
	}

	if err := tx.Delete(&entry).Error; err != nil {
		return sqlError.Wrap(err)
	}

	// Delete existing selectors
	if err := tx.Exec("DELETE FROM selectors WHERE registered_entry_id = ?", entry.ID).Error; err != nil {
		return sqlError.Wrap(err)
	}

	return nil
}

func pruneRegistrationEntries(tx *gorm.DB, req *datastore.PruneRegistrationEntriesRequest) (*datastore.PruneRegistrationEntriesResponse, error) {
	var registrationEntries []RegisteredEntry
	if err := tx.Where("expiry != 0").Where("expiry < ?", req.ExpiresBefore).Find(&registrationEntries).Error; err != nil {
		return nil, err
	}

	for _, entry := range registrationEntries {
		if err := deleteRegistrationEntrySupport(tx, entry); err != nil {
			return nil, err
		}
	}

	return &datastore.PruneRegistrationEntriesResponse{}, nil
}

func createJoinToken(tx *gorm.DB, req *datastore.CreateJoinTokenRequest) (*datastore.CreateJoinTokenResponse, error) {
	t := JoinToken{
		Token:  req.JoinToken.Token,
		Expiry: req.JoinToken.Expiry,
	}

	if err := tx.Create(&t).Error; err != nil {
		return nil, sqlError.Wrap(err)
	}

	return &datastore.CreateJoinTokenResponse{
		JoinToken: req.JoinToken,
	}, nil
}

func fetchJoinToken(tx *gorm.DB, req *datastore.FetchJoinTokenRequest) (*datastore.FetchJoinTokenResponse, error) {
	var model JoinToken
	err := tx.Find(&model, "token = ?", req.Token).Error
	if err == gorm.ErrRecordNotFound {
		return &datastore.FetchJoinTokenResponse{}, nil
	} else if err != nil {
		return nil, sqlError.Wrap(err)
	}

	return &datastore.FetchJoinTokenResponse{
		JoinToken: modelToJoinToken(model),
	}, nil
}

func deleteJoinToken(tx *gorm.DB, req *datastore.DeleteJoinTokenRequest) (*datastore.DeleteJoinTokenResponse, error) {
	var model JoinToken
	if err := tx.Find(&model, "token = ?", req.Token).Error; err != nil {
		return nil, sqlError.Wrap(err)
	}

	if err := tx.Delete(&model).Error; err != nil {
		return nil, sqlError.Wrap(err)
	}

	return &datastore.DeleteJoinTokenResponse{
		JoinToken: modelToJoinToken(model),
	}, nil
}

func pruneJoinTokens(tx *gorm.DB, req *datastore.PruneJoinTokensRequest) (*datastore.PruneJoinTokensResponse, error) {
	if err := tx.Where("expiry < ?", req.ExpiresBefore).Delete(&JoinToken{}).Error; err != nil {
		return nil, sqlError.Wrap(err)
	}

	return &datastore.PruneJoinTokensResponse{}, nil
}

// modelToBundle converts the given bundle model to a Protobuf bundle message. It will also
// include any embedded CACert models.
func modelToBundle(model *Bundle) (*common.Bundle, error) {
	bundle := new(common.Bundle)
	if err := proto.Unmarshal(model.Data, bundle); err != nil {
		return nil, sqlError.Wrap(err)
	}

	return bundle, nil
}

func validateRegistrationEntry(entry *common.RegistrationEntry) error {
	if entry == nil {
		return sqlError.New("invalid request: missing registered entry")
	}

	if entry.Selectors == nil || len(entry.Selectors) == 0 {
		return sqlError.New("invalid registration entry: missing selector list")
	}

	if len(entry.SpiffeId) == 0 {
		return sqlError.New("invalid registration entry: missing SPIFFE ID")
	}

	if entry.Ttl < 0 {
		return sqlError.New("invalid registration entry: TTL is not set")
	}

	return nil
}

// bundleToModel converts the given Protobuf bundle message to a database model. It
// performs validation, and fully parses certificates to form CACert embedded models.
func bundleToModel(pb *common.Bundle) (*Bundle, error) {
	if pb == nil {
		return nil, sqlError.New("missing bundle in request")
	}
	id, err := idutil.NormalizeSpiffeID(pb.TrustDomainId, idutil.AllowAnyTrustDomain())
	if err != nil {
		return nil, sqlError.Wrap(err)
	}

	data, err := proto.Marshal(pb)
	if err != nil {
		return nil, sqlError.Wrap(err)
	}

	return &Bundle{
		TrustDomain: id,
		Data:        data,
	}, nil
}

func modelToEntry(tx *gorm.DB, model RegisteredEntry) (*common.RegistrationEntry, error) {
	var fetchedSelectors []*Selector
	if err := tx.Model(&model).Related(&fetchedSelectors).Error; err != nil {
		return nil, sqlError.Wrap(err)
	}

	selectors := make([]*common.Selector, 0, len(fetchedSelectors))
	for _, selector := range fetchedSelectors {
		selectors = append(selectors, &common.Selector{
			Type:  selector.Type,
			Value: selector.Value,
		})
	}

	var fetchedDNSs []*DNSName
	if err := tx.Model(&model).Related(&fetchedDNSs).Order("registered_entry_id ASC").Error; err != nil {
		return nil, sqlError.Wrap(err)
	}

	var dnsList []string
	if len(fetchedDNSs) > 0 {
		dnsList = make([]string, 0, len(fetchedDNSs))
		for _, fetchedDNS := range fetchedDNSs {
			dnsList = append(dnsList, fetchedDNS.Value)
		}
	}

	var fetchedBundles []*Bundle
	if err := tx.Model(&model).Association("FederatesWith").Find(&fetchedBundles).Error; err != nil {
		return nil, sqlError.Wrap(err)
	}

	var federatesWith []string
	for _, bundle := range fetchedBundles {
		federatesWith = append(federatesWith, bundle.TrustDomain)
	}

	return &common.RegistrationEntry{
		EntryId:       model.EntryID,
		Selectors:     selectors,
		SpiffeId:      model.SpiffeID,
		ParentId:      model.ParentID,
		Ttl:           model.TTL,
		FederatesWith: federatesWith,
		Admin:         model.Admin,
		Downstream:    model.Downstream,
		EntryExpiry:   model.Expiry,
		DnsNames:      dnsList,
	}, nil
}

func newRegistrationEntryID() (string, error) {
	u, err := uuid.NewV4()
	if err != nil {
		return "", err
	}
	return u.String(), nil
}

func modelToAttestedNode(model AttestedNode) *common.AttestedNode {
	return &common.AttestedNode{
		SpiffeId:            model.SpiffeID,
		AttestationDataType: model.DataType,
		CertSerialNumber:    model.SerialNumber,
		CertNotAfter:        model.ExpiresAt.Unix(),
		NewCertSerialNumber: model.NewSerialNumber,
		NewCertNotAfter:     nullableDBTimeToUnixTime(model.NewExpiresAt),
	}
}

func modelToJoinToken(model JoinToken) *datastore.JoinToken {
	return &datastore.JoinToken{
		Token:  model.Token,
		Expiry: model.Expiry,
	}
}

func makeFederatesWith(tx *gorm.DB, ids []string) ([]*Bundle, error) {
	var bundles []*Bundle
	if err := tx.Where("trust_domain in (?)", ids).Find(&bundles).Error; err != nil {
		return nil, err
	}

	// make sure all of the ids were found
	idset := make(map[string]bool)
	for _, bundle := range bundles {
		idset[bundle.TrustDomain] = true
	}

	for _, id := range ids {
		if !idset[id] {
			return nil, fmt.Errorf("unable to find federated bundle %q", id)
		}
	}

	return bundles, nil
}

func bindVars(db *gorm.DB, query string) string {
	dialect := db.Dialect()
	if dialect.BindVar(1) == "?" {
		return query
	}

	return bindVarsFn(dialect.BindVar, query)
}

func bindVarsFn(fn func(int) string, query string) string {
	var buf bytes.Buffer
	var n int
	for i := strings.Index(query, "?"); i != -1; i = strings.Index(query, "?") {
		n++
		buf.WriteString(query[:i])
		buf.WriteString(fn(n))
		query = query[i+1:]
	}
	buf.WriteString(query)
	return buf.String()
}

func (cfg *configuration) Validate() error {
	if cfg.DatabaseType == "" {
		return errors.New("database_type must be set")
	}

	if cfg.ConnectionString == "" {
		return errors.New("connection_string must be set")
	}

	if cfg.DatabaseType == MySQL {
		if err := validateMySQLConfig(cfg, false); err != nil {
			return err
		}

		if cfg.RoConnectionString != "" {
			if err := validateMySQLConfig(cfg, true); err != nil {
				return err
			}
		}
	}

	return nil
}

// gormToGRPCStatus takes an error, and converts it to a GRPC error.  If the
// error is already a gRPC status , it will be returned unmodified. Otherwise
// if the error is a gorm error type with a known mapping to a GRPC status,
// that code will be set, otherwise the code will be set to Unknown.
func gormToGRPCStatus(err error) error {
	unwrapped := errs.Unwrap(err)
	if _, ok := status.FromError(unwrapped); ok {
		return unwrapped
	}

	code := codes.Unknown
	switch {
	case gorm.IsRecordNotFoundError(unwrapped):
		code = codes.NotFound
	default:
	}

	return status.Error(code, err.Error())
}

<<<<<<< HEAD
func nullableDBTimeToUnixTime(dbTime *time.Time) int64 {
	if dbTime == nil {
		return 0
	}
	return dbTime.Unix()
}

func nullableUnixTimeToDBTime(unixTime int64) *time.Time {
	if unixTime == 0 {
		return nil
	}
	dbTime := time.Unix(unixTime, 0)
	return &dbTime
=======
// getConnectionString returns the connection string corresponding to the database connection.
func getConnectionString(cfg *configuration, isReadOnly bool) string {
	connectionString := cfg.ConnectionString
	if isReadOnly {
		connectionString = cfg.RoConnectionString
	}
	return connectionString
>>>>>>> a077977f
}<|MERGE_RESOLUTION|>--- conflicted
+++ resolved
@@ -2418,21 +2418,6 @@
 	return status.Error(code, err.Error())
 }
 
-<<<<<<< HEAD
-func nullableDBTimeToUnixTime(dbTime *time.Time) int64 {
-	if dbTime == nil {
-		return 0
-	}
-	return dbTime.Unix()
-}
-
-func nullableUnixTimeToDBTime(unixTime int64) *time.Time {
-	if unixTime == 0 {
-		return nil
-	}
-	dbTime := time.Unix(unixTime, 0)
-	return &dbTime
-=======
 // getConnectionString returns the connection string corresponding to the database connection.
 func getConnectionString(cfg *configuration, isReadOnly bool) string {
 	connectionString := cfg.ConnectionString
@@ -2440,5 +2425,19 @@
 		connectionString = cfg.RoConnectionString
 	}
 	return connectionString
->>>>>>> a077977f
+}
+
+func nullableDBTimeToUnixTime(dbTime *time.Time) int64 {
+	if dbTime == nil {
+		return 0
+	}
+	return dbTime.Unix()
+}
+
+func nullableUnixTimeToDBTime(unixTime int64) *time.Time {
+	if unixTime == 0 {
+		return nil
+	}
+	dbTime := time.Unix(unixTime, 0)
+	return &dbTime
 }